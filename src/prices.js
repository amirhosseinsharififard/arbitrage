--- conflicted
+++ resolved
@@ -25,6 +25,8 @@
  * Prevents spam in console output when prices haven't changed
  */
 const lastProfits = new Map();
+// Tick-level cache signature to skip duplicate processing/logging when prices unchanged
+let lastTickKey = null;
 
 /**
  * Logs profit information when positive arbitrage opportunity is detected
@@ -119,6 +121,13 @@
     const mexcPrice = prices.mexc; // MEXC exchange price data
     const lbankPrice = prices.lbank; // LBank exchange price data
 
+    // Skip duplicate ticks if bid/ask pairs unchanged
+    const tickKey = `${mexcPrice && mexcPrice.bid != null ? mexcPrice.bid : 'n'}|${mexcPrice && mexcPrice.ask != null ? mexcPrice.ask : 'n'}|${lbankPrice && lbankPrice.bid != null ? lbankPrice.bid : 'n'}|${lbankPrice && lbankPrice.ask != null ? lbankPrice.ask : 'n'}`;
+    if (tickKey === lastTickKey) {
+        return; // no change; skip heavy logging and processing
+    }
+    lastTickKey = tickKey;
+
     // Fetch raw order books for more accurate depth-aware decisions
     // Order books provide volume information and better price accuracy
     let mexcOb, lbankOb;
@@ -205,17 +214,12 @@
     // Try to close open positions based on current market conditions
     // The tryClosePosition function now handles all closing logic internally
     if (status.openPositionsCount > 0) {
-<<<<<<< HEAD
         if (lbankBidVsMexcAskPct <= config.scenarios.alireza.closeAtPercent) {
             console.log(`🎯 Closing eligible positions: lbankBidVsMexcAskPct (${FormattingUtils.formatPercentage(lbankBidVsMexcAskPct)}) <= ${config.scenarios.alireza.closeAtPercent}%`);
             await tryClosePosition(symbols.mexc, lbankPrice.bid, mexcPrice.ask);
         } else {
             console.log(`📊 Positions open: Current P&L estimate: ${FormattingUtils.formatPercentage(lbankBidVsMexcAskPct)} (Close threshold: ${config.scenarios.alireza.closeAtPercent}%)`);
         }
-=======
-        console.log(`📊 Positions open: Current P&L estimate: ${FormattingUtils.formatPercentage(mexcBidVsLbankAskPct)} (Close threshold: ${config.scenarios.alireza.closeAtPercent}%)`);
-        await tryClosePosition(symbols.mexc, mexcPrice.ask, lbankPrice.bid);
->>>>>>> 4a54f743
     }
 
     // Display current status and monitoring information
