--- conflicted
+++ resolved
@@ -317,7 +317,6 @@
 }
 
 /**
-<<<<<<< HEAD
  * Attempts to close an open arbitrage position with improved logic
  * @param {string} symbol - Trading symbol
  * @param {object} currentPrices - Current prices from both exchanges
@@ -351,37 +350,10 @@
 
         // Current P&L: difference between current spread and original spread
         const currentProfitPercent = currentSpreadPercent - originalSpreadPercent;
-=======
- * Attempts to close an open arbitrage position when closing conditions are met
- * 
- * Closing Strategy:
- * - Monitor current market conditions
- * - Close when profit target is reached
- * - Calculate actual profit/loss including fees
- * - Update statistics and clean up position data
- * 
- * @param {string} symbol - Trading symbol to check for positions
- * @param {number} buyPriceNow - Current buy price in the market
- * @param {number} sellPriceNow - Current sell price in the market
- */
-export async function tryClosePosition(symbol, buyPriceNow, sellPriceNow) {
-    // Collect arbitrageIds to close in this pass to allow simultaneous closures
-    const positionsToClose = [];
-    for (const [arbitrageId, position] of openPositions.entries()) {
-        if (position.symbol !== symbol) continue;
-
-        // Calculate current price difference in the market
-        const currentDiffPercent = CalculationUtils.calculatePriceDifference(buyPriceNow, sellPriceNow);
-
-        // Calculate current profit/loss based on original arbitrage opportunity
-        const originalDiffPercent = CalculationUtils.calculatePriceDifference(position.buyPrice, position.sellPrice);
-        const currentProfitPercent = originalDiffPercent - currentDiffPercent;
->>>>>>> 25b3de24
 
         // Calculate total fees
         const totalFees = config.feesPercent[position.buyExchangeId] + config.feesPercent[position.sellExchangeId];
 
-<<<<<<< HEAD
         // Net profit after fees
         const netProfitPercent = currentProfitPercent - totalFees;
 
@@ -463,148 +435,13 @@
                 `Current spread: ${FormattingUtils.formatPercentage(currentSpreadPercent)} | ` +
                 `Thresholds: Stop Loss: ${config.maxLossPercent}% | Close: ${config.closeThresholdPercent}%`
             );
-=======
-        // Calculate net profit after deducting fees
-        const netProfitPercent = currentProfitPercent - totalFees;
-
-        // Determine if position should be closed based on profit threshold
-        const shouldClose = currentDiffPercent <= config.closeThresholdPercent;
-
-        if (shouldClose) {
-            positionsToClose.push({ arbitrageId, position });
->>>>>>> 25b3de24
-        }
-    }
-
-    // Process closures (can be multiple) after iteration to avoid mutating the map during iteration
-    for (const { arbitrageId, position } of positionsToClose) {
-        const closeTime = new Date().toISOString();
-
-        // Recompute for this position using current prices
-        const originalDiffPercent = CalculationUtils.calculatePriceDifference(position.buyPrice, position.sellPrice);
-        const currentDiffPercent = CalculationUtils.calculatePriceDifference(buyPriceNow, sellPriceNow);
-        const currentProfitPercent = originalDiffPercent - currentDiffPercent;
-        const totalFees = config.feesPercent[position.buyExchangeId] + config.feesPercent[position.sellExchangeId];
-        const netProfitPercent = currentProfitPercent - totalFees;
-        const actualProfitUSD = (netProfitPercent / 100) * position.totalInvestmentUSD;
-
-        // Update trading state with actual profit/loss
-        tradingState.totalProfit += actualProfitUSD;
-        tradingState.lastTradeProfit = actualProfitUSD;
-        tradingState.totalTrades++;
-        tradingState.totalInvestment -= position.totalInvestmentUSD;
-
-        // Fetch latest order books to capture closing market conditions
-        let orderbookSnapshotAtClose = null;
-        if (exchangeManager.isInitialized()) {
-            try {
-                const buyEx = exchangeManager.getExchange(position.buyExchangeId);
-                const sellEx = exchangeManager.getExchange(position.sellExchangeId);
-                const [buyOb, sellOb] = await Promise.all([
-                    buyEx.fetchOrderBook(symbol),
-                    sellEx.fetchOrderBook(symbol)
-                ]);
-
-                const buyBestAskNow = buyOb.asks && buyOb.asks[0] ? {
-                    price: buyOb.asks[0][0],
-                    amount: buyOb.asks[0][1]
-                } : null;
-                const sellBestBidNow = sellOb.bids && sellOb.bids[0] ? {
-                    price: sellOb.bids[0][0],
-                    amount: sellOb.bids[0][1]
-                } : null;
-
-                orderbookSnapshotAtClose = {
-                    buyExchange: position.buyExchangeId,
-                    sellExchange: position.sellExchangeId,
-                    buyBestAskNow,
-                    sellBestBidNow
-                };
-            } catch (error) {
-                console.log(`⚠️ Failed to fetch order book at closing`);
-            }
-        }
-
-        await logger.logTrade("ARBITRAGE_CLOSE", symbol, {
-            arbitrageId,
-            buyExchangeId: position.buyExchangeId,
-            sellExchangeId: position.sellExchangeId,
-            originalBuyPrice: position.buyPrice,
-            originalSellPrice: position.sellPrice,
-            currentBuyPrice: buyPriceNow,
-            currentSellPrice: sellPriceNow,
-            volume: position.volume,
-            buyAmount: position.volume,
-            sellAmount: position.volume,
-            originalDiffPercent: FormattingUtils.formatPercentage(originalDiffPercent),
-            currentDiffPercent: FormattingUtils.formatPercentage(currentDiffPercent),
-            netProfitPercent: FormattingUtils.formatPercentage(netProfitPercent),
-            actualProfitUSD: FormattingUtils.formatCurrency(actualProfitUSD),
-            totalInvestmentUSD: FormattingUtils.formatCurrency(position.totalInvestmentUSD),
-            totalFees: FormattingUtils.formatPercentage(totalFees),
-            durationMs: new Date(closeTime).getTime() - new Date(position.openTime).getTime(),
-            closeReason: 'Target profit reached',
-            tradeNumber: tradingState.totalTrades,
-            tradingMode: position.tradingMode,
-            targetTokenQuantity: position.targetTokenQuantity,
-            details: {
-                closeTime,
-                orderbookAtClose: orderbookSnapshotAtClose,
-                profitCalculation: {
-                    formula: "actualProfitUSD = TotalInvestmentUSD * (netProfitPercent / 100)",
-                    totalInvestmentUSD: position.totalInvestmentUSD,
-                    netProfitPercent: netProfitPercent,
-                    calculatedProfit: actualProfitUSD
-                }
-            }
-        });
-
-        const modeIndicator = position.tradingMode === "TOKEN" ? `[TOKEN:${position.targetTokenQuantity}]` : `[USD:${config.tradeVolumeUSD}]`;
-        console.log(
-            `📉 [ARBITRAGE_CLOSE] ${symbol} ${modeIndicator} | Original Diff:${FormattingUtils.formatPercentage(originalDiffPercent)} | Current Diff:${FormattingUtils.formatPercentage(currentDiffPercent)} | ` +
-            `Net Profit:${FormattingUtils.formatPercentage(netProfitPercent)} | P&L:${FormattingUtils.formatCurrency(actualProfitUSD)} | ` +
-            `Reason: Target profit reached`
-        );
-
-        console.log(`📊 [CLOSE_DETAILS] Arbitrage ID: ${arbitrageId}`);
-        console.log(`   - Trading Mode: ${position.tradingMode}${position.tradingMode === "TOKEN" ? ` (Target: ${position.targetTokenQuantity} tokens)` : ''}`);
-        console.log(`   - Original Buy Price: ${FormattingUtils.formatPrice(position.buyPrice)} from ${position.buyExchangeId}`);
-        console.log(`   - Original Sell Price: ${FormattingUtils.formatPrice(position.sellPrice)} to ${position.sellExchangeId}`);
-        console.log(`   - Current Buy Price: ${FormattingUtils.formatPrice(buyPriceNow)}`);
-        console.log(`   - Current Sell Price: ${FormattingUtils.formatPrice(sellPriceNow)}`);
-        console.log(`   - Volume: ${FormattingUtils.formatVolume(position.volume)} tokens (actual count, not scaled)`);
-        console.log(`   - Original Price Difference: ${FormattingUtils.formatPercentage(originalDiffPercent)}`);
-        console.log(`   - Current Price Difference: ${FormattingUtils.formatPercentage(currentDiffPercent)}`);
-        console.log(`   - Gross Profit Percent: ${FormattingUtils.formatPercentage(currentProfitPercent)}`);
-        console.log(`   - Total Fees: ${FormattingUtils.formatPercentage(totalFees)}`);
-        console.log(`   - Net Profit Percent: ${FormattingUtils.formatPercentage(netProfitPercent)}`);
-        console.log(`   - Total Investment: ${FormattingUtils.formatCurrency(position.totalInvestmentUSD)}`);
-        console.log(`   - Actual Profit USD: ${FormattingUtils.formatCurrency(actualProfitUSD)} (calculated correctly)`);
-        console.log(`   - Close Reason: Target profit reached`);
-        console.log(`   - Close Time: ${closeTime}`);
-
-        // Remove the closed position and update global state
-        openPositions.delete(arbitrageId);
-        tradingState.isAnyPositionOpen = openPositions.size > 0;
-
-        console.log(`📈 [SUMMARY] Arbitrage Trade #${tradingState.totalTrades} closed:`);
-        console.log(`   - This trade P&L: ${FormattingUtils.formatCurrency(actualProfitUSD)} (calculated correctly)`);
-        console.log(`   - Total P&L so far: ${FormattingUtils.formatCurrency(tradingState.totalProfit)}`);
-        console.log(`   - Total trades: ${tradingState.totalTrades}`);
-        console.log(`   - Close reason: Target profit reached`);
+        }
     }
 }
 
 /**
- * Get current trading status for monitoring and display
- * 
- * @returns {object} Current trading status including:
- *   - isAnyPositionOpen: Whether any position is currently open
- *   - totalProfit: Cumulative profit/loss across all trades
- *   - totalTrades: Total number of completed trades
- *   - lastTradeProfit: Profit/loss from most recent trade
- *   - totalInvestment: Total amount currently invested
- *   - openPositionsCount: Number of open positions
+ * Get current trading status
+ * @returns {object} Current trading status
  */
 export function getTradingStatus() {
     return {
